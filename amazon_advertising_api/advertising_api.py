--- conflicted
+++ resolved
@@ -805,16 +805,13 @@
                 api_version=self.api_version,
                 interface=interface)
 
-<<<<<<< HEAD
         if PYTHON == 3:
             req = urllib.request.Request(url=url, headers=headers, data=data)
         else:
             req = MethodRequest(url=url, headers=headers, data=data, method=method)
-=======
+            
         print("URL: {}".format(url))
 
-        req = urllib.request.Request(url=url, headers=headers, data=data)
->>>>>>> 11d6bd7e
         req.method = method
 
         try:
